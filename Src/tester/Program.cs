﻿using System;
using System.Collections.Generic;
using System.Diagnostics;
using System.Linq;
using System.Security.AccessControl;
using System.Text;
using System.Threading;
using System.Threading.Tasks;
using Couchbase;
using Couchbase.Configuration.Client;
using Couchbase.Core;
using Wintellect;

namespace tester
{
    class Program
    {
<<<<<<< HEAD
        private static readonly AutoResetEvent ResetEvent = new AutoResetEvent(false);
=======
        private static AutoResetEvent _resetEvent = new AutoResetEvent(false);
>>>>>>> 3af548eb
        private static Cluster _cluster;
        static void Main(string[] args)
        {
            var config = new ClientConfiguration
            {
                Servers = new List<Uri>
                {
                    new Uri("http://192.168.56.101:8091/pools")
                },
                PoolConfiguration = new PoolConfiguration
                {
                    MaxSize = 10,
                    MinSize = 1
                }
            };

            Cluster.Initialize(config);
            _cluster = Cluster.Get();
            var bucket = _cluster.OpenBucket("default");
 
            int n = 100000;

            using (var timer = new OperationTimer())
            {
                //ThreadPoolInsert(bucket, n);
               //ThreadPoolInsert(bucket, n);
              //SynchronousInsert(bucket, n);
<<<<<<< HEAD
             // ParallerInsert(bucket, n);
               MultiThreaded(4, 1000, null);
=======
              //ParallerInsert(bucket, n);
                MultiThreaded(4, 100000, bucket);
>>>>>>> 3af548eb
            }
            Console.Read();
            //_cluster.CloseBucket(bucket);

            
        }

        static void ThreadPoolInsert(IBucket bucket, int n)
        {
            for (int i = 0; i < n; i++)
            {
                int i1 = i;
                Task.Factory.StartNew(() =>
                {
                    var key = "key" + i1;
                    var value = "value" + i1;

                    /*var result = bucket.Insert(key, value);

                    if (result.Success)
                    {
                        Console.WriteLine("Write Key: {0} - Value: {1}", key, value);*/
                    var result2 = bucket.Get<string>(key);
                    if (result2.Success)
                    {
                        Console.WriteLine("Read Key: {0} - Value: {1}", key, result2.Value);
                    }
                    else
                    {
                        Console.WriteLine("Read Error: {0} - {1}", key, result2.Message);
                    }
                    /*}
                    else
                    {
                        Console.WriteLine("Write Error: {0} - {1}", key, result.Message);
                    }*/
                });
            }
        }

        static void SynchronousInsert(IBucket bucket, int n)
        {
            for (int i = 0; i < n; i++)
            {
                var key = "key" + i;
                var value = "value" + i;

                var result = bucket.Insert(key, value);

                if (result.Success)
                {
                    Console.WriteLine("Write Key: {0} - Value: {1}", key, value);
                    var result2 = bucket.Get<string>(key);
                    if (result2.Success)
                    {
                        Console.WriteLine("Read Key: {0} - Value: {1}", key, result2.Value);
                    }
                    else
                    {
                        Console.WriteLine("Read Error: {0} - {1}", key, result2.Message);
                    }
                }
                else
                {
                    Console.WriteLine("Write Error: {0} - {1}", key, result.Message);
                }
            }
        }

        static void ParallerInsert(IBucket bucket, int n)
        {
<<<<<<< HEAD
            var options = new ParallelOptions {MaxDegreeOfParallelism = 4};
=======
            var options = new ParallelOptions {MaxDegreeOfParallelism = 3};
>>>>>>> 3af548eb
            
            Parallel.For(0, n, options, i =>
            {
                var key = "key" + i;
                var value = "value" + i;

              var result = bucket.Insert(key, value);

                if (result.Success)
                {
                    Console.WriteLine("Write Key: {0} - Value: {1}", key, value);
                   
                    var result2 = bucket.Get<string>(key);
                    if (result2.Success)
                    {
                        if (result2.Value != value)
                        {
                            throw new Exception();
                        }
                        Console.WriteLine("Read Key: {0} - Value: {1}", key, result2.Value);
                    }
                    else
                    {
                        Console.WriteLine("Read Error: {0} - {1}", key, result2.Message);
                    }
                }
                else
                {
                    Console.WriteLine("Write Error: {0} - {1}", key, result.Message);
                }
               
            });
        }

        public static void MultiThreaded(int threadCount, int keys, IBucket bucket)
        {
<<<<<<< HEAD
            bucket = _cluster.OpenBucket("default");
=======
>>>>>>> 3af548eb
            var threads = new Thread[threadCount];
            for (var i = 0; i < threadCount; i++)
            {
                var threadData = new ThreadData
                {
<<<<<<< HEAD
                    NumberOfKeysToCreate = keys,
=======
>>>>>>> 3af548eb
                    Keys = keys / threadCount,
                    Bucket = bucket,
                    Part = i,
                    ThreadCount = threadCount
                };

                threads[i]= new Thread(ThreadProc);
                threads[i].Start(threadData);
            }
<<<<<<< HEAD
            ResetEvent.WaitOne();
=======
            _resetEvent.WaitOne();
>>>>>>> 3af548eb
        }

        static void ThreadProc(object state)
        {
            var threadData = state as ThreadData;
            for (var i = 0; i < threadData.Keys; i++)
            {
                var key = "key" + i;
                var value = "value" + i;

               // var result = threadData.Bucket.Insert(key, value);
<<<<<<< HEAD
                //Console.WriteLine("Insert {0} - {1} on thread {2}", key, result.Success ? "success" : "failure", Thread.CurrentThread.ManagedThreadId);
                var result1 = threadData.Bucket.Get<string>(key);
                Console.WriteLine("Get {0} - {1} on thread {2}: {3}", key, result1.Success ? "success" : "failure", Thread.CurrentThread.ManagedThreadId, result1.Message);
            }
            ThreadData.Processed += threadData.Keys;

            if (ThreadData.Processed == threadData.NumberOfKeysToCreate)
            {
                ResetEvent.Set();
=======
               // Console.WriteLine("Insert {0} - {1} on thread {2}", key, result.Success ? "success" : "failure", Thread.CurrentThread.ManagedThreadId);
                var result1 = threadData.Bucket.Get<string>(key);
                Console.WriteLine("Get {0} - {1} on thread {2}", key, result1.Success ? "success" : "failure", Thread.CurrentThread.ManagedThreadId);
            }

            if (threadData.ThreadCount/threadData.Keys == threadData.Part)
            {
                _resetEvent.Set();
>>>>>>> 3af548eb
            }
        }

        public class ThreadData
        {
<<<<<<< HEAD
            public int NumberOfKeysToCreate;
            public static volatile int Processed;
=======
>>>>>>> 3af548eb
            public int Keys;
            public IBucket Bucket;
            public int Part;
            public int ThreadCount;
        }
    }
}<|MERGE_RESOLUTION|>--- conflicted
+++ resolved
@@ -15,11 +15,7 @@
 {
     class Program
     {
-<<<<<<< HEAD
         private static readonly AutoResetEvent ResetEvent = new AutoResetEvent(false);
-=======
-        private static AutoResetEvent _resetEvent = new AutoResetEvent(false);
->>>>>>> 3af548eb
         private static Cluster _cluster;
         static void Main(string[] args)
         {
@@ -47,13 +43,8 @@
                 //ThreadPoolInsert(bucket, n);
                //ThreadPoolInsert(bucket, n);
               //SynchronousInsert(bucket, n);
-<<<<<<< HEAD
              // ParallerInsert(bucket, n);
                MultiThreaded(4, 1000, null);
-=======
-              //ParallerInsert(bucket, n);
-                MultiThreaded(4, 100000, bucket);
->>>>>>> 3af548eb
             }
             Console.Read();
             //_cluster.CloseBucket(bucket);
@@ -125,12 +116,7 @@
 
         static void ParallerInsert(IBucket bucket, int n)
         {
-<<<<<<< HEAD
             var options = new ParallelOptions {MaxDegreeOfParallelism = 4};
-=======
-            var options = new ParallelOptions {MaxDegreeOfParallelism = 3};
->>>>>>> 3af548eb
-            
             Parallel.For(0, n, options, i =>
             {
                 var key = "key" + i;
@@ -166,19 +152,13 @@
 
         public static void MultiThreaded(int threadCount, int keys, IBucket bucket)
         {
-<<<<<<< HEAD
             bucket = _cluster.OpenBucket("default");
-=======
->>>>>>> 3af548eb
             var threads = new Thread[threadCount];
             for (var i = 0; i < threadCount; i++)
             {
                 var threadData = new ThreadData
                 {
-<<<<<<< HEAD
                     NumberOfKeysToCreate = keys,
-=======
->>>>>>> 3af548eb
                     Keys = keys / threadCount,
                     Bucket = bucket,
                     Part = i,
@@ -188,11 +168,7 @@
                 threads[i]= new Thread(ThreadProc);
                 threads[i].Start(threadData);
             }
-<<<<<<< HEAD
             ResetEvent.WaitOne();
-=======
-            _resetEvent.WaitOne();
->>>>>>> 3af548eb
         }
 
         static void ThreadProc(object state)
@@ -204,7 +180,6 @@
                 var value = "value" + i;
 
                // var result = threadData.Bucket.Insert(key, value);
-<<<<<<< HEAD
                 //Console.WriteLine("Insert {0} - {1} on thread {2}", key, result.Success ? "success" : "failure", Thread.CurrentThread.ManagedThreadId);
                 var result1 = threadData.Bucket.Get<string>(key);
                 Console.WriteLine("Get {0} - {1} on thread {2}: {3}", key, result1.Success ? "success" : "failure", Thread.CurrentThread.ManagedThreadId, result1.Message);
@@ -214,26 +189,13 @@
             if (ThreadData.Processed == threadData.NumberOfKeysToCreate)
             {
                 ResetEvent.Set();
-=======
-               // Console.WriteLine("Insert {0} - {1} on thread {2}", key, result.Success ? "success" : "failure", Thread.CurrentThread.ManagedThreadId);
-                var result1 = threadData.Bucket.Get<string>(key);
-                Console.WriteLine("Get {0} - {1} on thread {2}", key, result1.Success ? "success" : "failure", Thread.CurrentThread.ManagedThreadId);
-            }
-
-            if (threadData.ThreadCount/threadData.Keys == threadData.Part)
-            {
-                _resetEvent.Set();
->>>>>>> 3af548eb
             }
         }
 
         public class ThreadData
         {
-<<<<<<< HEAD
             public int NumberOfKeysToCreate;
             public static volatile int Processed;
-=======
->>>>>>> 3af548eb
             public int Keys;
             public IBucket Bucket;
             public int Part;
